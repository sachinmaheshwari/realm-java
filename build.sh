--- conflicted
+++ resolved
@@ -502,7 +502,6 @@
         ;;
 
     "install-report")
-<<<<<<< HEAD
         has_installed=0
         jni_install_dir="$(get_config_param "jni-install-dir")"
         jar_install_dir="$(get_config_param "jar-install-dir")"
@@ -515,20 +514,6 @@
             echo "  $f"
         done
         exit $has_installed
-=======
-        java_version="$(get_config_param "JAVA_VERSION")"
-        java_command="$(get_config_param "JAVA_COMMAND")"
-        javac_command="$(get_config_param "JAVAC_COMMAND")"
-        jni_install_dir="$(get_config_param "JNI_INSTALL_DIR")"
-        jar_install_dir="$(get_config_param "JAR_INSTALL_DIR")"
-        echo "Java version         : $java_version"
-        echo "Java virtual machine : $java_command"
-        echo "Java compiler        : $javac_command"
-        echo "Installed JNI files  :"
-        find $jni_install_dir -name '*tight*jni*'
-        echo "Installed JAR files  :"
-        find $jar_install_dir -name '*tightdb*jar'
->>>>>>> 2336cc74
         ;;
 
 

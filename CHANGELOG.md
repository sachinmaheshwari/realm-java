--- conflicted
+++ resolved
@@ -1,14 +1,10 @@
-<<<<<<< HEAD
+## 3.2.0 (YYYY-MM-DD)
+
+### Enhancements
+
+* Transient fields are now allowed in model classes, but are implicitly treated as having the `@Ignore' annotation (#4279).
+
 ## 3.1.1 (2017-04-07)
-=======
-## 3.2.0 (YYYY-MM-DD)
-
-### Enhancements
-
-* Transient fields are now allowed in model classes, but are implicitly treated as having the `@Ignore' annotation (#4279).
-
-## 3.1.1 (YYYY-MM-DD)
->>>>>>> c9734e7f
 
 ### Deprecated
 

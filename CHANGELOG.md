## 0.91.0

* Updated Realm Core to 0.100.4.

### Breaking changes

* Removed all `@Deprecated` methods.

### Bug fixes

* Calling RealmResults.deleteAllFromRealm() might lead to native crash (#2759).
* Added null check to `addChangeListener` and `removeChangeListener` in `Realm` and `DynamicRealm` (#2772).

<<<<<<< HEAD
### Breaking changes

* Calling `Realm.setAutoRefresh()` or `DynamicRealm.setAutoRefresh()` from non-Looper thread throws `IllegalStateException` even if the `autoRefresh` is false (#2820).
=======

### Enhancements

* Upgrading to OpenSSL 1.0.1t (#2749).
>>>>>>> e9999307

## 0.90.1

* Updated Realm Core to 0.100.2.

### Bug fixes

* Opening a Realm while closing a Realm in another thread could lead to a race condition.
* Automatic migration to the new file format could in rare circumstances lead to a crash.
* Fixing a race condition that may occur when using Async API (#2724).
* Fixed CannotCompileException when related class definition in android.jar cannot be found (#2703).

### Enhancements

* Prints path when file related exceptions are thrown.

## 0.90.0

* Updated Realm Core to 0.100.0.

### Breaking changes

* RealmChangeListener provides the changed object/Realm/collection as well (#1594).
* All JSON methods on Realm now only wraps JSONException in RealmException. All other Exceptions are thrown as they are.
* Marked all methods on `RealmObject` and all public classes final (#1594).
* Removed `BaseRealm` from the public API.
* Removed `HandlerController` from the public API.
* Removed constructor of `RealmAsyncTask` from the public API (#1594).
* `RealmBaseAdapter` has been moved to its own GitHub repository: https://github.com/realm/realm-android-adapters
  See https://github.com/realm/realm-android-adapters/README.md for further info on how to include it.
* File format of Realm files is changed. Files will be automatically upgraded but opening a Realm file with older
  versions of Realm is not possible.

### Deprecated

* `Realm.allObjects*()`. Use `Realm.where(clazz).findAll*()` instead.
* `Realm.distinct*()`. Use `Realm.where(clazz).distinct*()` instead.
* `DynamicRealm.allObjects*()`. Use `DynamicRealm.where(className).findAll*()` instead.
* `DynamicRealm.distinct*()`. Use `DynamicRealm.where(className).distinct*()` instead.
* `Realm.allObjectsSorted(field, sort, field, sort, field, sort)`. Use `RealmQuery.findAllSorted(field[], sort[])`` instead.
* `RealmQuery.findAllSorted(field, sort, field, sort, field, sort)`. Use `RealmQuery.findAllSorted(field[], sort[])`` instead.
* `RealmQuery.findAllSortedAsync(field, sort, field, sort, field, sort)`. Use `RealmQuery.findAllSortedAsync(field[], sort[])`` instead.
* `RealmConfiguration.setModules()`. Use `RealmConfiguration.modules()` instead.
* `Realm.refresh()` and `DynamicRealm.refresh()`. Use `Realm.waitForChange()`/`stopWaitForChange()` or `DynamicRealm.waitForChange()`/`stopWaitForChange()` instead.

### Enhancements

* `RealmObjectSchema.getPrimaryKey()` (#2636).
* `Realm.createObject(Class, Object)` for creating objects with a primary key directly.
* Unit tests in Android library projects now detect Realm model classes.
* Better error message if `equals()` and `hashCode()` are not properly overridden in custom Migration classes.
* Expanding the precision of `Date` fields to cover full range (#833).
* `Realm.waitForChange()`/`stopWaitForChange()` and `DynamicRealm.waitForChange()`/`stopWaitForChange()` (#2386).

### Bug fixes

* `RealmChangeListener` on `RealmObject` is not triggered when adding listener on returned `RealmObject` of `copyToRealmOrUpdate()` (#2569).

### Credits

* Thanks to Brenden Kromhout (@bkromhout) for adding `RealmObjectSchema.getPrimaryKey()`.

## 0.89.1

### Bug fixes

* @PrimaryKey + @Required on String type primary key no longer throws when using copyToRealm or copyToRealmOrUpdate (#2653).
* Primary key is cleared/changed when calling RealmSchema.remove()/RealmSchema.rename() (#2555).
* Objects implementing RealmModel can be used as a field of RealmModel/RealmObject (#2654).

## 0.89.0

### Breaking changes

* @PrimaryKey field value can now be null for String, Byte, Short, Integer, and Long types. Older Realms should be migrated, using RealmObjectSchema.setNullable(), or by adding the @Required annotation. (#2515).
* `RealmResults.clear()` now throws UnsupportedOperationException. Use `RealmResults.deleteAllFromRealm()` instead.
* `RealmResults.remove(int)` now throws UnsupportedOperationException. Use `RealmResults.deleteFromRealm(int)` instead.
* `RealmResults.sort()` and `RealmList.sort()` now return the sorted result instead of sorting in-place.
* `RealmList.first()` and `RealmList.last()` now throw `ArrayIndexOutOfBoundsException` if `RealmList` is empty.
* Removed deprecated method `Realm.getTable()` from public API.
* `Realm.refresh()` and `DynamicRealm.refresh()` on a Looper no longer have any effect. `RealmObject` and `RealmResults` are always updated on the next event loop.

### Deprecated

* `RealmObject.removeFromRealm()` in place of `RealmObject.deleteFromRealm()`
* `Realm.clear(Class)` in favour of `Realm.delete(Class)`.
* `DynamicRealm.clear(Class)` in place of `DynamicRealm.delete(Class)`.

### Enhancements

* Added a `RealmModel` interface that can be used instead of extending `RealmObject`.
* `RealmCollection` and `OrderedRealmCollection` interfaces have been added. `RealmList` and `RealmResults` both implement these.
* `RealmBaseAdapter` now accept an `OrderedRealmCollection` instead of only `RealmResults`.
* `RealmObjectSchema.isPrimaryKey(String)` (#2440)
* `RealmConfiguration.initialData(Realm.Transaction)` can now be used to populate a Realm file before it is used for the first time.

### Bug fixes

* `RealmObjectSchema.isRequired(String)` and `RealmObjectSchema.isNullable(String)` don't throw when the given field name doesn't exist.

### Credits

* Thanks to @thesurix for adding `RealmConfiguration.initialData()`.

## 0.88.3

* Updated Realm Core to 0.97.3.

### Enhancements

* Throws an IllegalArgumentException when calling Realm.copyToRealm()/Realm.copyToRealmOrUpdate() with a RealmObject which belongs to another Realm instance in a different thread.
* Improved speed of cleaning up native resources (#2496).

### Bug fixes

* Field annotated with @Ignored should not have accessors generated by the bytecode transformer (#2478).
* RealmResults and RealmObjects can no longer accidentially be GC'ed if using `asObservable()`. Previously this caused the observable to stop emitting. (#2485).
* Fixed an build issue when using Realm in library projects on Windows (#2484).
* Custom equals(), toString() and hashCode() are no longer incorrectly overwritten by the proxy class (#2545).

## 0.88.2

* Updated Realm Core to 0.97.2.

### Enhancements

* Outputs additional information when incompatible lock file error occurs.

### Bug fixes

* Race condition causing BadVersionException when running multiple async writes and queries at the same time (#2021/#2391/#2417).

## 0.88.1

### Bug fixes

* Prevent throwing NullPointerException in RealmConfiguration.equals(RealmConfiguration) when RxJava is not in the classpath (#2416).
* RealmTransformer fails because of missing annotation classes in user's project (#2413).
* Added SONAME header to shared libraries (#2432).
* now DynamicRealmObject.toString() correctly shows null value as "null" and the format is aligned to the String from typed RealmObject (#2439).
* Fixed an issue occurring while resolving ReLinker in apps using a library based on Realm (#2415).

## 0.88.0

* Updated Realm Core to 0.97.0.

### Breaking changes

* Realm has now to be installed as a Gradle plugin.
* DynamicRealm.executeTransaction() now directly throws any RuntimeException instead of wrapping it in a RealmException (#1682).
* DynamicRealm.executeTransaction() now throws IllegalArgumentException instead of silently accepting a null Transaction object.
* String setters now throw IllegalArgumentException instead of RealmError for invalid surrogates.
* DynamicRealm.distinct()/distinctAsync() and Realm.distinct()/distinctAsync() now throw IllegalArgumentException instead of UnsupportedOperationException for invalid type or unindexed field.
* All thread local change listeners are now delayed until the next Looper event instead of being triggered when committing.
* Removed RealmConfiguration.getSchemaMediator() from public API which was deprecated in 0.86.0. Please use RealmConfiguration.getRealmObjectClasses() to obtain the set of model classes (#1797).
* Realm.migrateRealm() throws a FileNotFoundException if the Realm file doesn't exist.
* It is now required to unsubscribe from all Realm RxJava observables in order to fully close the Realm (#2357).

### Deprecated

* Realm.getInstance(Context). Use Realm.getInstance(RealmConfiguration) or Realm.getDefaultInstance() instead.
* Realm.getTable(Class) which was public because of the old migration API. Use Realm.getSchema() or DynamicRealm.getSchema() instead.
* Realm.executeTransaction(Transaction, Callback) and replaced it with Realm.executeTransactionAsync(Transaction), Realm.executeTransactionAsync(Transaction, OnSuccess), Realm.executeTransactionAsync(Transaction, OnError) and Realm.executeTransactionAsync(Transaction, OnSuccess, OnError).

### Enhancements

* Support for custom methods, custom logic in accessors, custom accessor names, interface implementation and public fields in Realm objects (#909).
* Support to project Lombok (#502).
* RealmQuery.isNotEmpty() (#2025).
* Realm.deleteAll() and RealmList.deleteAllFromRealm() (#1560).
* RealmQuery.distinct() and RealmResults.distinct() (#1568).
* RealmQuery.distinctAsync() and RealmResults.distinctAsync() (#2118).
* Improved .so loading by using [ReLinker](https://github.com/KeepSafe/ReLinker).
* Improved performance of RealmList#contains() (#897).
* distinct(...) for Realm, DynamicRealm, RealmQuery, and RealmResults can take multiple parameters (#2284).
* "realm" and "row" can be used as field name in model classes (#2255).
* RealmResults.size() now returns Integer.MAX_VALUE when actual size is greater than Integer.MAX_VALUE (#2129).
* Removed allowBackup from AndroidManifest (#2307).

### Bug fixes

* Error occurring during test and (#2025).
* Error occurring during test and connectedCheck of unit test example (#1934).
* Bug in jsonExample (#2092).
* Multiple calls of RealmResults.distinct() causes to return wrong results (#2198).
* Calling DynamicRealmObject.setList() with RealmList<DynamicRealmObject> (#2368).
* RealmChangeListeners did not triggering correctly if findFirstAsync() didn't find any object. findFirstAsync() Observables now also correctly call onNext when the query completes in that case (#2200).
* Setting a null value to trigger RealmChangeListener (#2366).
* Preventing throwing BadVersionException (#2391).

### Credits

* Thanks to Bill Best (@wmbest2) for snapshot testing.
* Thanks to Graham Smith (@grahamsmith) for a detailed bug report (#2200).

## 0.87.5
* Updated Realm Core to 0.96.2.
  - IllegalStateException won't be thrown anymore in RealmResults.where() if the RealmList which the RealmResults is created on has been deleted. Instead, the RealmResults will be treated as empty forever.
  - Fixed a bug causing a bad version exception, when using findFirstAsync (#2115).

## 0.87.4
* Updated Realm Core to 0.96.0.
  - Fixed bug causing BadVersionException or crashing core when running async queries.

## 0.87.3
* IllegalArgumentException is now properly thrown when calling Realm.copyFromRealm() with a DynamicRealmObject (#2058).
* Fixed a message in IllegalArgumentException thrown by the accessors of DynamicRealmObject (#2141).
* Fixed RealmList not returning DynamicRealmObjects of the correct underlying type (#2143).
* Fixed potential crash when rolling back removal of classes that reference each other (#1829).
* Updated Realm Core to 0.95.8.
  - Fixed a bug where undetected deleted object might lead to seg. fault (#1945).
  - Better performance when deleting objects (#2015).

## 0.87.2
* Removed explicit GC call when committing a transaction (#1925).
* Fixed a bug when RealmObjectSchema.addField() was called with the PRIMARY_KEY modifier, the field was not set as a required field (#2001).
* Fixed a bug which could throw a ConcurrentModificationException in RealmObject's or RealmResults' change listener (#1970).
* Fixed RealmList.set() so it now correctly returns the old element instead of the new (#2044).
* Fixed the deployment of source and javadoc jars (#1971).

## 0.87.1
* Upgraded to NDK R10e. Using gcc 4.9 for all architectures.
* Updated Realm Core to 0.95.6
  - Fixed a bug where an async query can be copied incomplete in rare cases (#1717).
* Fixed potential memory leak when using async query.
* Added a check to prevent removing a RealmChangeListener from a non-Looper thread (#1962). (Thank you @hohnamkung)

## 0.87.0
* Added Realm.asObservable(), RealmResults.asObservable(), RealmObject.asObservable(), DynamicRealm.asObservable() and DynamicRealmObject.asObservable().
* Added RealmConfiguration.Builder.rxFactory() and RxObservableFactory for custom RxJava observable factory classes.
* Added Realm.copyFromRealm() for creating detached copies of Realm objects (#931).
* Added RealmObjectSchema.getFieldType() (#1883).
* Added unitTestExample to showcase unit and instrumentation tests. Examples include jUnit3, jUnit4, Espresso, Robolectric, and MPowermock usage with Realm (#1440).
* Added support for ISO8601 based dates for JSON import. If JSON dates are invalid a RealmException will be thrown (#1213).
* Added APK splits to gridViewExample (#1834).

## 0.86.1
* Improved the performance of removing objects (RealmResults.clear() and RealmResults.remove()).
* Updated Realm Core to 0.95.5.
* Updated ProGuard configuration (#1904).
* Fixed a bug where RealmQuery.findFirst() returned a wrong result if the RealmQuery had been created from a RealmResults.where() (#1905).
* Fixed a bug causing DynamicRealmObject.getObject()/setObject() to use the wrong class (#1912).
* Fixed a bug which could cause a crash when closing Realm instances in change listeners (#1900).
* Fixed a crash occurring during update of multiple async queries (#1895).
* Fixed listeners not triggered for RealmObject & RealmResults created using copy or create methods (#1884).
* Fixed RealmChangeListener never called inside RealmResults (#1894).
* Fixed crash when calling clear on a RealmList (#1886).

## 0.86.0
* BREAKING CHANGE: The Migration API has been replaced with a new API.
* BREAKING CHANGE: RealmResults.SORT_ORDER_ASCENDING and RealmResults.SORT_ORDER_DESCENDING constants have been replaced by Sort.ASCENDING and Sort.DESCENDING enums.
* BREAKING CHANGE: RealmQuery.CASE_SENSITIVE and RealmQuery.CASE_INSENSITIVE constants have been replaced by Case.SENSITIVE and Case.INSENSITIVE enums.
* BREAKING CHANGE: Realm.addChangeListener, RealmObject.addChangeListener and RealmResults.addChangeListener hold a strong reference to the listener, you should unregister the listener to avoid memory leaks.
* BREAKING CHANGE: Removed deprecated methods RealmQuery.minimum{Int,Float,Double}, RealmQuery.maximum{Int,Float,Double}, RealmQuery.sum{Int,Float,Double} and RealmQuery.average{Int,Float,Double}. Use RealmQuery.min(), RealmQuery.max(), RealmQuery.sum() and RealmQuery.average() instead.
* BREAKING CHANGE: Removed RealmConfiguration.getSchemaMediator() which is public by mistake. And RealmConfiguration.getRealmObjectClasses() is added as an alternative in order to obtain the set of model classes (#1797).
* BREAKING CHANGE: Realm.addChangeListener, RealmObject.addChangeListener and RealmResults.addChangeListener will throw an IllegalStateException when invoked on a non-Looper thread. This is to prevent registering listeners that will not be invoked.
* BREAKING CHANGE: trying to access a property on an unloaded RealmObject obtained asynchronously will throw an IllegalStateException
* Added new Dynamic API using DynamicRealm and DynamicRealmObject.
* Added Realm.getSchema() and DynamicRealm.getSchema().
* Realm.createOrUpdateObjectFromJson() now works correctly if the RealmObject class contains a primary key (#1777).
* Realm.compactRealm() doesn't throw an exception if the Realm file is opened. It just returns false instead.
* Updated Realm Core to 0.95.3.
  - Fixed a bug where RealmQuery.average(String) returned a wrong value for a nullable Long/Integer/Short/Byte field (#1803).
  - Fixed a bug where RealmQuery.average(String) wrongly counted the null value for average calculation (#1854).

## 0.85.1
* Fixed a bug which could corrupt primary key information when updating from a Realm version <= 0.84.1 (#1775).

## 0.85.0
* BREAKING CHANGE: Removed RealmEncryptionNotSupportedException since the encryption implementation changed in Realm's underlying storage engine. Encryption is now supported on all devices.
* BREAKING CHANGE: Realm.executeTransaction() now directly throws any RuntimeException instead of wrapping it in a RealmException (#1682).
* BREAKING CHANGE: RealmQuery.isNull() and RealmQuery.isNotNull() now throw IllegalArgumentException instead of RealmError if the fieldname is a linked field and the last element is a link (#1693).
* Added Realm.isEmpty().
* Setters in managed object for RealmObject and RealmList now throw IllegalArgumentException if the value contains an invalid (standalone, removed, closed, from different Realm) object (#1749).
* Attempting to refresh a Realm while a transaction is in process will now throw an IllegalStateException (#1712).
* The Realm AAR now also contains the ProGuard configuration (#1767). (Thank you @skyisle)
* Updated Realm Core to 0.95.
  - Removed reliance on POSIX signals when using encryption.

## 0.84.2
* Fixed a bug making it impossible to convert a field to become required during a migration (#1695).
* Fixed a bug making it impossible to read Realms created using primary keys and created by iOS (#1703).
* Fixed some memory leaks when an Exception is thrown (#1730).
* Fixed a memory leak when using relationships (#1285).
* Fixed a bug causing cached column indices to be cleared too soon (#1732).

## 0.84.1
* Updated Realm Core to 0.94.4.
  - Fixed a bug that could cause a crash when running the same query multiple times.
* Updated ProGuard configuration. See [documentation](https://realm.io/docs/java/latest/#proguard) for more details.
* Updated Kotlin example to use 1.0.0-beta.
* Fixed warnings reported by "lint -Xlint:all" (#1644).
* Fixed a bug where simultaneous opening and closing a Realm from different threads might result in a NullPointerException (#1646).
* Fixed a bug which made it possible to externally modify the encryption key in a RealmConfiguration (#1678).

## 0.84.0
* Added support for async queries and transactions.
* Added support for parsing JSON Dates with timezone information. (Thank you @LateralKevin)
* Added RealmQuery.isEmpty().
* Added Realm.isClosed() method.
* Added Realm.distinct() method.
* Added RealmQuery.isValid(), RealmResults.isValid() and RealmList.isValid(). Each method checks whether the instance is still valid to use or not(for example, the Realm has been closed or any parent object has been removed).
* Added Realm.isInTransaction() method.
* Updated Realm Core to version 0.94.3.
  - Fallback for mremap() now work correctly on BlackBerry devices.
* Following methods in managed RealmList now throw IllegalStateException instead of native crash when RealmList.isValid() returns false: add(int,RealmObject), add(RealmObject)
* Following methods in managed RealmList now throw IllegalStateException instead of ArrayIndexOutOfBoundsException when RealmList.isValid() returns false: set(int,RealmObject), move(int,int), remove(int), get(int)
* Following methods in managed RealmList now throw IllegalStateException instead of returning 0/null when RealmList.isValid() returns false: clear(), removeAll(Collection), remove(RealmObject), first(), last(), size(), where()
* RealmPrimaryKeyConstraintException is now thrown instead of RealmException if two objects with same primary key are inserted.
* IllegalStateException is now thrown when calling Realm's clear(), RealmResults's remove(), removeLast(), clear() or RealmObject's removeFromRealm() from an incorrect thread.
* Fixed a bug affecting RealmConfiguration.equals().
* Fixed a bug in RealmQuery.isNotNull() which produced wrong results for binary data.
* Fixed a bug in RealmQuery.isNull() and RealmQuery.isNotNull() which validated the query prematurely.
* Fixed a bug where closed Realms were trying to refresh themselves resulting in a NullPointerException.
* Fixed a bug that made it possible to migrate open Realms, which could cause undefined behavior when querying, reading or writing data.
* Fixed a bug causing column indices to be wrong for some edge cases. See #1611 for details.

## 0.83.1
* Updated Realm Core to version 0.94.1.
  - Fixed a bug when using Realm.compactRealm() which could make it impossible to open the Realm file again.
  - Fixed a bug, so isNull link queries now always return true if any part is null.

## 0.83
* BREAKING CHANGE: Database file format update. The Realm file created by this version cannot be used by previous versions of Realm.
* BREAKING CHANGE: Removed deprecated methods and constructors from the Realm class.
* BREAKING CHANGE: Introduced boxed types Boolean, Byte, Short, Integer, Long, Float and Double. Added null support. Introduced annotation @Required to indicate a field is not nullable. String, Date and byte[] became nullable by default which means a RealmMigrationNeededException will be thrown if an previous version of a Realm file is opened.
* Deprecated methods: RealmQuery.minimum{Int,Float,Double}, RealmQuery.maximum{Int,Float,Double}. Use RealmQuery.min() and RealmQuery.max() instead.
* Added support for x86_64.
* Fixed an issue where opening the same Realm file on two Looper threads could potentially lead to an IllegalStateException being thrown.
* Fixed an issue preventing the call of listeners on refresh().
* Opening a Realm file from one thread will no longer be blocked by a transaction from another thread.
* Range restrictions of Date fields have been removed. Date fields now accepts any value. Milliseconds are still removed.

## 0.82.2
* Fixed a bug which might cause failure when loading the native library.
* Fixed a bug which might trigger a timeout in Context.finalize().
* Fixed a bug which might cause RealmObject.isValid() to throw an exception if the object is deleted.
* Updated Realm core to version 0.89.9
  - Fixed a potential stack overflow issue which might cause a crash when encryption was used.
  - Embedded crypto functions into Realm dynamic lib to avoid random issues on some devices.
  - Throw RealmEncryptionNotSupportedException if the device doesn't support Realm encryption. At least one device type (HTC One X) contains system bugs that prevents Realm's encryption from functioning properly. This is now detected, and an exception is thrown when trying to open/create an encrypted Realm file. It's up to the application to catch this and decide if it's OK to proceed without encryption instead.

## 0.82.1
* Fixed a bug where using the wrong encryption key first caused the right key to be seen as invalid.
* Fixed a bug where String fields were ignored when updating objects from JSON with null values.
* Fixed a bug when calling System.exit(0), the process might hang.

## 0.82
* BREAKING CHANGE: Fields with annotation @PrimaryKey are indexed automatically now. Older schemas require a migration.
* RealmConfiguration.setModules() now accept ignore null values which Realm.getDefaultModule() might return.
* Trying to access a deleted Realm object throw throws a proper IllegalStateException.
* Added in-memory Realm support.
* Closing realm on another thread different from where it was created now throws an exception.
* Realm will now throw a RealmError when Realm's underlying storage engine encounters an unrecoverable error.
* @Index annotation can also be applied to byte/short/int/long/boolean/Date now.
* Fixed a bug where RealmQuery objects are prematurely garbage collected.
* Removed RealmQuery.between() for link queries.

## 0.81.1
* Fixed memory leak causing Realm to never release Realm objects.

## 0.81
* Introduced RealmModules for working with custom schemas in libraries and apps.
* Introduced Realm.getDefaultInstance(), Realm.setDefaultInstance(RealmConfiguration) and Realm.getInstance(RealmConfiguration).
* Deprecated most constructors. They have been been replaced by Realm.getInstance(RealmConfiguration) and Realm.getDefaultInstance().
* Deprecated Realm.migrateRealmAtPath(). It has been replaced by Realm.migrateRealm(RealmConfiguration).
* Deprecated Realm.deleteFile(). It has been replaced by Realm.deleteRealm(RealmConfiguration).
* Deprecated Realm.compactFile(). It has been replaced by Realm.compactRealm(RealmConfiguration).
* RealmList.add(), RealmList.addAt() and RealmList.set() now copy standalone objects transparently into Realm.
* Realm now works with Kotlin (M12+). (Thank you @cypressious)
* Fixed a performance regression introduced in 0.80.3 occurring during the validation of the Realm schema.
* Added a check to give a better error message when null is used as value for a primary key.
* Fixed unchecked cast warnings when building with Realm.
* Cleaned up examples (remove old test project).
* Added checking for missing generic type in RealmList fields in annotation processor.

## 0.80.3
* Calling Realm.copyToRealmOrUpdate() with an object with a null primary key now throws a proper exception.
* Fixed a bug making it impossible to open Realms created by Realm-Cocoa if a model had a primary key defined.
* Trying to using Realm.copyToRealmOrUpdate() with an object with a null primary key now throws a proper exception.
* RealmChangedListener now also gets called on the same thread that did the commit.
* Fixed bug where Realm.createOrUpdateWithJson() reset Date and Binary data to default values if not found in the JSON output.
* Fixed a memory leak when using RealmBaseAdapter.
* RealmBaseAdapter now allow RealmResults to be null. (Thanks @zaki50)
* Fixed a bug where a change to a model class (`RealmList<A>` to `RealmList<B>`) would not throw a RealmMigrationNeededException.
* Fixed a bug where setting multiple RealmLists didn't remove the previously added objects.
* Solved ConcurrentModificationException thrown when addChangeListener/removeChangeListener got called in the onChange. (Thanks @beeender)
* Fixed duplicated listeners in the same realm instance. Trying to add duplicated listeners is ignored now. (Thanks @beeender)

## 0.80.2
* Trying to use Realm.copyToRealmOrUpdate() with an object with a null primary key now throws a proper exception.
* RealmMigrationNeedException can now return the path to the Realm that needs to be migrated.
* Fixed bug where creating a Realm instance with a hashcode collision no longer returned the wrong Realm instance.
* Updated Realm Core to version 0.89.2
  - fixed bug causing a crash when opening an encrypted Realm file on ARM64 devices.

## 0.80.1
* Realm.createOrUpdateWithJson() no longer resets fields to their default value if they are not found in the JSON input.
* Realm.compactRealmFile() now uses Realm Core's compact() method which is more failure resilient.
* Realm.copyToRealm() now correctly handles referenced child objects that are already in the Realm.
* The ARM64 binary is now properly a part of the Eclipse distribution package.
* A RealmMigrationExceptionNeeded is now properly thrown if @Index and @PrimaryKey are not set correctly during a migration.
* Fixed bug causing Realms to be cached even though they failed to open correctly.
* Added Realm.deleteRealmFile(File) method.
* Fixed bug causing queries to fail if multiple Realms has different field ordering.
* Fixed bug when using Realm.copyToRealm() with a primary key could crash if default value was already used in the Realm.
* Updated Realm Core to version 0.89.0
  - Improved performance for sorting RealmResults.
  - Improved performance for refreshing a Realm after inserting or modifying strings or binary data.
  - Fixed bug causing incorrect result when querying indexed fields.
  - Fixed bug causing corruption of string index when deleting an object where there are duplicate values for the indexed field.
  - Fixed bug causing a crash after compacting the Realm file.
* Added RealmQuery.isNull() and RealmQuery.isNotNull() for querying relationships.
* Fixed a potential NPE in the RealmList constructor.

## 0.80
* Queries on relationships can be case sensitive.
* Fixed bug when importing JSONObjects containing NULL values.
* Fixed crash when trying to remove last element of a RealmList.
* Fixed bug crashing annotation processor when using "name" in model classes for RealmObject references
* Fixed problem occurring when opening an encrypted Realm with two different instances of the same key.
* Version checker no longer reports that updates are available when latest version is used.
* Added support for static fields in RealmObjects.
* Realm.writeEncryptedCopyTo() has been reenabled.

## 0.79.1
* copyToRealm() no longer crashes on cyclic data structures.
* Fixed potential crash when using copyToRealmOrUpdate with an object graph containing a mix of elements with and without primary keys.

## 0.79
* Added support for ARM64.
* Added RealmQuery.not() to negate a query condition.
* Added copyToRealmOrUpdate() and createOrUpdateFromJson() methods, that works for models with primary keys.
* Made the native libraries much smaller. Arm went from 1.8MB to 800KB.
* Better error reporting when trying to create or open a Realm file fails.
* Improved error reporting in case of missing accessors in model classes.
* Re-enabled RealmResults.remove(index) and RealmResults.removeLast().
* Primary keys are now supported through the @PrimaryKey annotation.
* Fixed error when instantiating a Realm with the wrong key.
* Throw an exception if deleteRealmFile() is called when there is an open instance of the Realm.
* Made migrations and compression methods synchronised.
* Removed methods deprecated in 0.76. Now Realm.allObjectsSorted() and RealmQuery.findAllSorted() need to be used instead.
* Reimplemented Realm.allObjectSorted() for better performance.

## 0.78
* Added proper support for encryption. Encryption support is now included by default. Keys are now 64 bytes long.
* Added support to write an encrypted copy of a Realm.
* Realm no longer incorrectly warns that an instance has been closed too many times.
* Realm now shows a log warning if an instance is being finalized without being closed.
* Fixed bug causing Realms to be cached during a RealmMigration resulting in invalid realms being returned from Realm.getInstance().
* Updated core to 0.88.

## 0.77
* Added Realm.allObjectsSorted() and RealmQuery.findAllSorted() and extending RealmResults.sort() for multi-field sorting.
* Added more logging capabilities at the JNI level.
* Added proper encryption support. NOTE: The key has been increased from 32 bytes to 64 bytes (see example).
* Added support for standalone objects and custom constructors.
* Added more precise imports in proxy classes to avoid ambiguous references.
* Added support for executing a transaction with a closure using Realm.executeTransaction().
* Added RealmObject.isValid() to test if an object is still accessible.
* RealmResults.sort() now has better error reporting.
* Fixed bug when doing queries on the elements of a RealmList, ie. like Realm.where(Foo.class).getBars().where().equalTo("name").
* Fixed bug causing refresh() to be called on background threads with closed Realms.
* Fixed bug where calling Realm.close() too many times could result in Realm not getting closed at all. This now triggers a log warning.
* Throw NoSuchMethodError when RealmResults.indexOf() is called, since it's not implemented yet.
* Improved handling of empty model classes in the annotation processor
* Removed deprecated static constructors.
* Introduced new static constructors based on File instead of Context, allowing to save Realm files in custom locations.
* RealmList.remove() now properly returns the removed object.
* Calling realm.close() no longer prevent updates to other open realm instances on the same thread.

## 0.76.0
* RealmObjects can now be imported using JSON.
* Gradle wrapper updated to support Android Studio 1.0.
* Fixed bug in RealmObject.equals() so it now correctly compares two objects from the same Realm.
* Fixed bug in Realm crashing for receiving notifications after close().
* Realm class is now marked as final.
* Replaced concurrency example with a better thread example.
* Allowed to add/remove RealmChangeListeners in RealmChangeListeners.
* Upgraded to core 0.87.0 (encryption support, API changes).
* Close the Realm instance after migrations.
* Added a check to deny the writing of objects outside of a transaction.

## 0.75.1 (03 December 2014)
* Changed sort to be an in-place method.
* Renamed SORT_ORDER_DECENDING to SORT_ORDER_DESCENDING.
* Added sorting functionality to allObjects() and findAll().
* Fixed bug when querying a date column with equalTo(), it would act as lessThan()

## 0.75.0 (28 Nov 2014)
* Realm now implements Closeable, allowing better cleanup of native resources.
* Added writeCopyTo() and compactRealmFile() to write and compact a Realm to a new file.
* RealmObject.toString(), equals() and hashCode() now support models with cyclic references.
* RealmResults.iterator() and listIterator() now correctly iterates the results when using remove().
* Bug fixed in Exception text when field names was not matching the database.
* Bug fixed so Realm no longer throws an Exception when removing the last object.
* Bug fixed in RealmResults which prevented sub-querying.
* The Date type does not support millisecond resolution, and dates before 1901-12-13 and dates after 2038-01-19 are not supported on 32 bit systems.
* Fixed bug so Realm no longer throws an Exception when removing the last object.
* Fixed bug in RealmResults which prevented sub-querying.

## 0.74.0 (19 Nov 2014)
* Added support for more field/accessors naming conventions.
* Added case sensitive versions of string comparison operators equalTo and notEqualTo.
* Added where() to RealmList to initiate queries.
* Added verification of fields names in queries with links.
* Added exception for queries with invalid field name.
* Allow static methods in model classes.
* An exception will now be thrown if you try to move Realm, RealmResults or RealmObject between threads.
* Fixed a bug in the calculation of the maximum of date field in a RealmResults.
* Updated core to 0.86.0, fixing a bug in cancelling an empty transaction, and major query speedups with floats/doubles.
* Consistent handling of UTF-8 strings.
* removeFromRealm() now calls moveLastOver() which is faster and more reliable when deleting multiple objects.

## 0.73.1 (05 Nov 2014)
* Fixed a bug that would send infinite notifications in some instances.

## 0.73.0 (04 Nov 2014)
* Fixed a bug not allowing queries with more than 1024 conditions.
* Rewritten the notification system. The API did not change but it's now much more reliable.
* Added support for switching auto-refresh on and off (Realm.setAutoRefresh).
* Added RealmBaseAdapter and an example using it.
* Added deleteFromRealm() method to RealmObject.

## 0.72.0 (27 Oct 2014)
* Extended sorting support to more types: boolean, byte, short, int, long, float, double, Date, and String fields are now supported.
* Better support for Java 7 and 8 in the annotations processor.
* Better support for the Eclipse annotations processor.
* Added Eclipse support to the distribution folder.
* Added Realm.cancelTransaction() to cancel/abort/rollback a transaction.
* Added support for link queries in the form realm.where(Owner.class).equalTo("cat.age", 12).findAll().
* Faster implementation of RealmQuery.findFirst().
* Upgraded core to 0.85.1 (deep copying of strings in queries; preparation for link queries).

## 0.71.0 (07 Oct 2014)
* Simplified the release artifact to a single Jar file.
* Added support for Eclipse.
* Added support for deploying to Maven.
* Throw exception if nested transactions are used (it's not allowed).
* Javadoc updated.
* Fixed [bug in RealmResults](https://github.com/realm/realm-java/issues/453).
* New annotation @Index to add search index to a field (currently only supporting String fields).
* Made the annotations processor more verbose and strict.
* Added RealmQuery.count() method.
* Added a new example about concurrency.
* Upgraded to core 0.84.0.

## 0.70.1 (30 Sep 2014)
* Enabled unit testing for the realm project.
* Fixed handling of camel-cased field names.

## 0.70.0 (29 Sep 2014)
* This is the first public beta release.<|MERGE_RESOLUTION|>--- conflicted
+++ resolved
@@ -5,22 +5,16 @@
 ### Breaking changes
 
 * Removed all `@Deprecated` methods.
+* Calling `Realm.setAutoRefresh()` or `DynamicRealm.setAutoRefresh()` from non-Looper thread throws `IllegalStateException` even if the `autoRefresh` is false (#2820).
 
 ### Bug fixes
 
 * Calling RealmResults.deleteAllFromRealm() might lead to native crash (#2759).
 * Added null check to `addChangeListener` and `removeChangeListener` in `Realm` and `DynamicRealm` (#2772).
 
-<<<<<<< HEAD
-### Breaking changes
-
-* Calling `Realm.setAutoRefresh()` or `DynamicRealm.setAutoRefresh()` from non-Looper thread throws `IllegalStateException` even if the `autoRefresh` is false (#2820).
-=======
-
 ### Enhancements
 
 * Upgrading to OpenSSL 1.0.1t (#2749).
->>>>>>> e9999307
 
 ## 0.90.1
 

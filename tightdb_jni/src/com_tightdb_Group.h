/* DO NOT EDIT THIS FILE - it is machine generated */
#include <jni.h>
/* Header for class com_tightdb_Group */

#ifndef _Included_com_tightdb_Group
#define _Included_com_tightdb_Group
#ifdef __cplusplus
extern "C" {
#endif
/*
 * Class:     com_tightdb_Group
 * Method:    createNative
 * Signature: ()J
 */
JNIEXPORT jlong JNICALL Java_com_tightdb_Group_createNative__
  (JNIEnv *, jobject);

/*
 * Class:     com_tightdb_Group
 * Method:    createNative
 * Signature: (Ljava/lang/String;I)J
 */
JNIEXPORT jlong JNICALL Java_com_tightdb_Group_createNative__Ljava_lang_String_2I
  (JNIEnv *, jobject, jstring, jint);

/*
 * Class:     com_tightdb_Group
 * Method:    createNative
 * Signature: ([B)J
 */
JNIEXPORT jlong JNICALL Java_com_tightdb_Group_createNative___3B
  (JNIEnv *, jobject, jbyteArray);

/*
 * Class:     com_tightdb_Group
 * Method:    createNative
 * Signature: (Ljava/nio/ByteBuffer;)J
 */
JNIEXPORT jlong JNICALL Java_com_tightdb_Group_createNative__Ljava_nio_ByteBuffer_2
  (JNIEnv *, jobject, jobject);

/*
 * Class:     com_tightdb_Group
 * Method:    nativeClose
 * Signature: (J)V
 */
JNIEXPORT void JNICALL Java_com_tightdb_Group_nativeClose
  (JNIEnv *, jobject, jlong);

/*
 * Class:     com_tightdb_Group
 * Method:    nativeEquals
 * Signature: (JJ)Z
 */
JNIEXPORT jboolean JNICALL Java_com_tightdb_Group_nativeEquals
  (JNIEnv *, jobject, jlong, jlong);

/*
 * Class:     com_tightdb_Group
 * Method:    nativeSize
 * Signature: (J)J
 */
JNIEXPORT jlong JNICALL Java_com_tightdb_Group_nativeSize
  (JNIEnv *, jobject, jlong);

/*
 * Class:     com_tightdb_Group
 * Method:    nativeHasTable
 * Signature: (JLjava/lang/String;)Z
 */
JNIEXPORT jboolean JNICALL Java_com_tightdb_Group_nativeHasTable
  (JNIEnv *, jobject, jlong, jstring);

/*
 * Class:     com_tightdb_Group
 * Method:    nativeGetTableName
 * Signature: (JI)Ljava/lang/String;
 */
JNIEXPORT jstring JNICALL Java_com_tightdb_Group_nativeGetTableName
  (JNIEnv *, jobject, jlong, jint);

/*
 * Class:     com_tightdb_Group
 * Method:    nativeGetTableNativePtr
 * Signature: (JLjava/lang/String;)J
 */
JNIEXPORT jlong JNICALL Java_com_tightdb_Group_nativeGetTableNativePtr
  (JNIEnv *, jobject, jlong, jstring);

/*
 * Class:     com_tightdb_Group
 * Method:    nativeWriteToFile
 * Signature: (JLjava/lang/String;)V
 */
JNIEXPORT void JNICALL Java_com_tightdb_Group_nativeWriteToFile
  (JNIEnv *, jobject, jlong, jstring);

/*
 * Class:     com_tightdb_Group
 * Method:    nativeLoadFromMem
 * Signature: ([B)J
 */
JNIEXPORT jlong JNICALL Java_com_tightdb_Group_nativeLoadFromMem
  (JNIEnv *, jclass, jbyteArray);

/*
 * Class:     com_tightdb_Group
 * Method:    nativeWriteToMem
 * Signature: (J)[B
 */
JNIEXPORT jbyteArray JNICALL Java_com_tightdb_Group_nativeWriteToMem
  (JNIEnv *, jobject, jlong);

/*
 * Class:     com_tightdb_Group
 * Method:    nativeCommit
 * Signature: (J)V
 */
JNIEXPORT void JNICALL Java_com_tightdb_Group_nativeCommit
<<<<<<< HEAD
  (JNIEnv *, jobject, jlong);

=======
 (JNIEnv *, jobject, jlong);
    

/*
 * Class:     com_tightdb_Group
 * Method:    nativeToJson
 * Signature: (J)Ljava/lang/String;
 */
JNIEXPORT jstring JNICALL Java_com_tightdb_Group_nativeToJson
  (JNIEnv *, jobject, jlong);

/*
 * Class:     com_tightdb_Group
 * Method:    nativeToString
 * Signature: (J)Ljava/lang/String;
 */
JNIEXPORT jstring JNICALL Java_com_tightdb_Group_nativeToString
  (JNIEnv *, jobject, jlong);

/*
 * Class:     com_tightdb_Group
 * Method:    nativeEquals
 * Signature: (JJ)Z
 */
JNIEXPORT jboolean JNICALL Java_com_tightdb_Group_nativeEquals
  (JNIEnv *, jobject, jlong, jlong);

>>>>>>> e2326ee7
#ifdef __cplusplus
}
#endif
#endif<|MERGE_RESOLUTION|>--- conflicted
+++ resolved
@@ -117,10 +117,6 @@
  * Signature: (J)V
  */
 JNIEXPORT void JNICALL Java_com_tightdb_Group_nativeCommit
-<<<<<<< HEAD
-  (JNIEnv *, jobject, jlong);
-
-=======
  (JNIEnv *, jobject, jlong);
     
 
@@ -148,7 +144,6 @@
 JNIEXPORT jboolean JNICALL Java_com_tightdb_Group_nativeEquals
   (JNIEnv *, jobject, jlong, jlong);
 
->>>>>>> e2326ee7
 #ifdef __cplusplus
 }
 #endif

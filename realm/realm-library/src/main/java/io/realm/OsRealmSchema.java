--- conflicted
+++ resolved
@@ -120,15 +120,9 @@
     // See BaseRealm uses a StandardRealmSchema, not a OsRealmSchema.
     @Override
     public void close() {
-<<<<<<< HEAD
         if (nativePtr != 0L) {
             nativeClose(nativePtr);
             nativePtr = 0L;
-=======
-        Set<RealmObjectSchema> schemas = getAll();
-        for (RealmObjectSchema schema : schemas) {
-            schema.close();
->>>>>>> 196ee58b
         }
     }
 
@@ -150,18 +144,8 @@
      * @return the set of all classes in this Realm or no RealmObject classes can be saved in the Realm.
      */
     @Override
-<<<<<<< HEAD
-    public Set<OsRealmObjectSchema> getAll() {
-        throw new UnsupportedOperationException();
-=======
     public Set<RealmObjectSchema> getAll() {
-        long[] ptrs = nativeGetAll(nativePtr);
-        Set<RealmObjectSchema> schemas = new LinkedHashSet<>(ptrs.length);
-        for (int i = 0; i < ptrs.length; i++) {
-            schemas.add(new OsRealmObjectSchema(ptrs[i]));
-        }
-        return schemas;
->>>>>>> 196ee58b
+        throw new UnsupportedOperationException();
     }
 
     /**

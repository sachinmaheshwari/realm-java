/*
 * Copyright 2015 Realm Inc.
 *
 * Licensed under the Apache License, Version 2.0 (the "License");
 * you may not use this file except in compliance with the License.
 * You may obtain a copy of the License at
 *
 * http://www.apache.org/licenses/LICENSE-2.0
 *
 * Unless required by applicable law or agreed to in writing, software
 * distributed under the License is distributed on an "AS IS" BASIS,
 * WITHOUT WARRANTIES OR CONDITIONS OF ANY KIND, either express or implied.
 * See the License for the specific language governing permissions and
 * limitations under the License.
 */

package io.realm;

import java.util.ArrayList;
import java.util.HashMap;
import java.util.LinkedHashSet;
import java.util.Map;
import java.util.Set;

import io.realm.internal.ColumnIndices;
import io.realm.internal.ColumnInfo;
import io.realm.internal.Table;
import io.realm.internal.Util;
import io.realm.objectserver.SyncConfiguration;
import io.realm.objectserver.internal.ObjectServerFacade;

/**
 * Class for interacting with the Realm schema using a dynamic API. This makes it possible
 * to add, delete and change the classes in the Realm.
 * <p>
 * All changes must happen inside a write transaction for the particular Realm.
 *
 * @see io.realm.RealmMigration
 */
public final class RealmSchema {

    private static final String TABLE_PREFIX = Table.TABLE_PREFIX;
    private static final String EMPTY_STRING_MSG = "Null or empty class names are not allowed";

    // Caches Dynamic Class objects given as Strings to Realm Tables
    private final Map<String, Table> dynamicClassToTable = new HashMap<String, Table>();
    // Caches Class objects (both model classes and proxy classes) to Realm Tables
    private final Map<Class<? extends RealmModel>, Table> classToTable = new HashMap<Class<? extends RealmModel>, Table>();
    // Caches Class objects (both model classes and proxy classes) to their Schema object
    private final Map<Class<? extends RealmModel>, RealmObjectSchema> classToSchema = new HashMap<Class<? extends RealmModel>, RealmObjectSchema>();
    // Caches Class Strings to their Schema object
    private final Map<String, RealmObjectSchema> dynamicClassToSchema = new HashMap<String, RealmObjectSchema>();

    private final BaseRealm realm;
    private long nativePtr;
    ColumnIndices columnIndices; // Cached field look up

    /**
     * Creates a wrapper to easily manipulate the current schema of a Realm.
     */
    RealmSchema(BaseRealm realm) {
        this.realm = realm;
        this.nativePtr = 0;
    }

    /**
     * Creates a wrappor to easily manipulate Object Store schemas. This constructor should only be called by
     * proxy classes during validation of schema.
     */
    RealmSchema() {
        // This is the case where the schema is created from the proxy classes.
        // dynamicClassToSchema is used to keep track of which model classes have been processed.
        this.realm = null;
        this.nativePtr = 0;
        // TODO: create a Object Store realm::Schema object and store the native pointer
    }


    RealmSchema(ArrayList<RealmObjectSchema> realmObjectSchemas) {
        long list[] = new long[realmObjectSchemas.size()];
        for (int i = 0; i < realmObjectSchemas.size(); i++) {
            list[i] = realmObjectSchemas.get(i).getNativePtr();
        }
        this.nativePtr = nativeCreateFromList(list);
        this.realm = null;
    }

    public long getNativePtr() {
        return this.nativePtr;
    }

    public void close() {
        if (nativePtr != 0) {
            Set<RealmObjectSchema> schemas = getAll();
            for (RealmObjectSchema schema : schemas) {
                schema.close();
            }
            nativeClose(nativePtr);
        }
    }

    /**
     * Returns the Realm schema for a given class.
     *
     * @param className name of the class
     * @return schema object for that class or {@code null} if the class doesn't exists.
     *
     */
    public RealmObjectSchema get(String className) {
        checkEmpty(className, EMPTY_STRING_MSG);
        if (realm == null) {
            if (contains(className)) {
                return dynamicClassToSchema.get(className);
            } else {
                return null;
            }
        } else {
            String internalClassName = TABLE_PREFIX + className;
            if (realm.sharedRealm.hasTable(internalClassName)) {
                Table table = realm.sharedRealm.getTable(internalClassName);
                RealmObjectSchema.DynamicColumnMap columnIndices = new RealmObjectSchema.DynamicColumnMap(table);
                return new RealmObjectSchema(realm, table, columnIndices);
            } else {
                return null;
            }
        }
    }

    /**
     * Returns the {@link RealmObjectSchema} for all RealmObject classes that can be saved in this Realm.
     *
     * @return the set of all classes in this Realm or no RealmObject classes can be saved in the Realm.
     */
    public Set<RealmObjectSchema> getAll() {
<<<<<<< HEAD
        if (realm == null) {
            long[] ptrs = nativeGetAll(nativePtr);
            Set<RealmObjectSchema> schemas = new LinkedHashSet<>(ptrs.length);
            for (int i = 0; i < ptrs.length; i++) {
                schemas.add(new RealmObjectSchema(ptrs[i]));
=======
        int tableCount = (int) realm.sharedRealm.size();
        Set<RealmObjectSchema> schemas = new LinkedHashSet<>(tableCount);
        for (int i = 0; i < tableCount; i++) {
            String tableName = realm.sharedRealm.getTableName(i);
            if (!Table.isModelTable(tableName)) {
                continue;
>>>>>>> 4397969a
            }
            return schemas;
        } else {
            int tableCount = (int) realm.sharedRealm.size();
            Set<RealmObjectSchema> schemas = new LinkedHashSet<>(tableCount);
            for (int i = 0; i < tableCount; i++) {
                String tableName = realm.sharedRealm.getTableName(i);
                if (Table.isMetaTable(tableName)) {
                    continue;
                }
                Table table = realm.sharedRealm.getTable(tableName);
                RealmObjectSchema.DynamicColumnMap columnIndices = new RealmObjectSchema.DynamicColumnMap(table);
                schemas.add(new RealmObjectSchema(realm, table, columnIndices));
            }
            return schemas;
        }
    }

    /**
     * Adds a new class to the Realm.
     *
     * @param className name of the class.
     * @return a Realm schema object for that class.
     */
    public RealmObjectSchema create(String className) {
        // adding a class is always permitted
        checkEmpty(className, EMPTY_STRING_MSG);
        if (realm == null) {
            RealmObjectSchema realmObjectSchema = new RealmObjectSchema(className);
            dynamicClassToSchema.put(className, realmObjectSchema);
            return realmObjectSchema;
        } else {
            String internalTableName = TABLE_PREFIX + className;
            if (internalTableName.length() > Table.TABLE_MAX_LENGTH) {
                throw new IllegalArgumentException("Class name is to long. Limit is 57 characters: " + className.length());
            }
            if (realm.sharedRealm.hasTable(internalTableName)) {
                throw new IllegalArgumentException("Class already exists: " + className);
            }
            Table table = realm.sharedRealm.getTable(internalTableName);
            RealmObjectSchema.DynamicColumnMap columnIndices = new RealmObjectSchema.DynamicColumnMap(table);
            return new RealmObjectSchema(realm, table, columnIndices);
        }
    }

    /**
     * Removes a class from the Realm. All data will be removed. Removing a class while other classes point
     * to it will throw an {@link IllegalStateException}. Remove those classes or fields first.
     *
     * @param className name of the class to remove.
     */
    public void remove(String className) {
        checkNotInSync(); // destructive modifications are not permitted
        checkEmpty(className, EMPTY_STRING_MSG);
        String internalTableName = TABLE_PREFIX + className;
        checkHasTable(className, "Cannot remove class because it is not in this Realm: " + className);
        Table table = getTable(className);
        if (table.hasPrimaryKey()) {
            table.setPrimaryKey(null);
        }
        realm.sharedRealm.removeTable(internalTableName);
    }

    /**
     * Renames a class already in the Realm.
     *
     * @param oldClassName old class name.
     * @param newClassName new class name.
     * @return a schema object for renamed class.
     */
    public RealmObjectSchema rename(String oldClassName, String newClassName) {
        checkNotInSync(); // destructive modifications are not permitted
        checkEmpty(oldClassName, "Class names cannot be empty or null");
        checkEmpty(newClassName, "Class names cannot be empty or null");
        String oldInternalName = TABLE_PREFIX + oldClassName;
        String newInternalName = TABLE_PREFIX + newClassName;
        checkHasTable(oldClassName, "Cannot rename class because it doesn't exist in this Realm: " + oldClassName);
        if (realm.sharedRealm.hasTable(newInternalName)) {
            throw new IllegalArgumentException(oldClassName + " cannot be renamed because the new class already exists: " + newClassName);
        }

        // Check if there is a primary key defined for the old class.
        Table oldTable = getTable(oldClassName);
        String pkField = null;
        if (oldTable.hasPrimaryKey()) {
            pkField = oldTable.getColumnName(oldTable.getPrimaryKey());
            oldTable.setPrimaryKey(null);
        }

        realm.sharedRealm.renameTable(oldInternalName, newInternalName);
        Table table = realm.sharedRealm.getTable(newInternalName);

        // Set the primary key for the new class if necessary
        if (pkField != null) {
            table.setPrimaryKey(pkField);
        }

        RealmObjectSchema.DynamicColumnMap columnIndices = new RealmObjectSchema.DynamicColumnMap(table);
        return new RealmObjectSchema(realm, table, columnIndices);
    }

    /**
     * Checks if a given class already exists in the schema.
     *
     * @param className class name to check.
     * @return {@code true} if the class already exists. {@code false} otherwise.
     */
    public boolean contains(String className) {
        if (realm == null) {
            return dynamicClassToSchema.containsKey(className);
        } else {
            return realm.sharedRealm.hasTable(Table.TABLE_PREFIX + className);
        }
    }

    private void checkNotInSync() {
        if (ObjectServerFacade.SYNC_AVAILABLE && realm.configuration instanceof SyncConfiguration) {
            throw new IllegalArgumentException("You cannot perform changes to a schema. Please update app and restart.");
        }
    }
    private void checkEmpty(String str, String error) {
        if (str == null || str.isEmpty()) {
            throw new IllegalArgumentException(error);
        }
    }

    private void checkHasTable(String className, String errorMsg) {
        String internalTableName = TABLE_PREFIX + className;
        if (!realm.sharedRealm.hasTable(internalTableName)) {
            throw new IllegalArgumentException(errorMsg);
        }
    }

    ColumnInfo getColumnInfo(Class<? extends RealmModel> clazz) {
        final ColumnInfo columnInfo = columnIndices.getColumnInfo(clazz);
        if (columnInfo == null) {
            throw new IllegalStateException("No validated schema information found for " + realm.configuration.getSchemaMediator().getTableName(clazz));
        }
        return columnInfo;
    }

    Table getTable(String className) {
        className = Table.TABLE_PREFIX + className;
        Table table = dynamicClassToTable.get(className);
        if (table == null) {
            if (!realm.sharedRealm.hasTable(className)) {
                throw new IllegalArgumentException("The class " + className + " doesn't exist in this Realm.");
            }
            table = realm.sharedRealm.getTable(className);
            dynamicClassToTable.put(className, table);
        }
        return table;
    }

    Table getTable(Class<? extends RealmModel> clazz) {
        Table table = classToTable.get(clazz);
        if (table == null) {
            Class<? extends RealmModel> originalClass = Util.getOriginalModelClass(clazz);
            if (isProxyClass(originalClass, clazz)) {
                // if passed 'clazz' is the proxy, try again with model class
                table = classToTable.get(originalClass);
            }
            if (table == null) {
                table = realm.sharedRealm.getTable(realm.configuration.getSchemaMediator().getTableName(originalClass));
                classToTable.put(originalClass, table);
            }
            if (isProxyClass(originalClass, clazz)) {
                // 'clazz' is the proxy class for 'originalClass'
                classToTable.put(clazz, table);
            }
        }
        return table;
    }

    RealmObjectSchema getSchemaForClass(Class<? extends RealmModel> clazz) {
        RealmObjectSchema classSchema = classToSchema.get(clazz);
        if (classSchema == null) {
            Class<? extends RealmModel> originalClass = Util.getOriginalModelClass(clazz);
            if (isProxyClass(originalClass, clazz)) {
                // if passed 'clazz' is the proxy, try again with model class
                classSchema = classToSchema.get(originalClass);
            }
            if (classSchema == null) {
                Table table = getTable(clazz);
                classSchema = new RealmObjectSchema(realm, table, columnIndices.getColumnInfo(originalClass).getIndicesMap());
                classToSchema.put(originalClass, classSchema);
            }
            if (isProxyClass(originalClass, clazz)) {
                // 'clazz' is the proxy class for 'originalClass'
                classToSchema.put(clazz, classSchema);
            }
        }
        return classSchema;
    }

    private static boolean isProxyClass(Class<? extends RealmModel> modelClass,
                                        Class<? extends RealmModel> testee) {
        return modelClass != testee;
    }

    RealmObjectSchema getSchemaForClass(String className) {
        className = Table.TABLE_PREFIX + className;
        RealmObjectSchema dynamicSchema = dynamicClassToSchema.get(className);
        if (dynamicSchema == null) {
            if (!realm.sharedRealm.hasTable(className)) {
                throw new IllegalArgumentException("The class " + className + " doesn't exist in this Realm.");
            }
            Table table = realm.sharedRealm.getTable(className);
            RealmObjectSchema.DynamicColumnMap columnIndices = new RealmObjectSchema.DynamicColumnMap(table);
            dynamicSchema = new RealmObjectSchema(realm, table, columnIndices);
            dynamicClassToSchema.put(className, dynamicSchema);
        }
        return dynamicSchema;
    }

    static String getSchemaForTable(Table table) {
        return table.getName().substring(Table.TABLE_PREFIX.length());
    }

    static native long nativeCreateFromList(long[] objectSchemaPtrs);
    static native void nativeClose(long nativePtr);
    static native long[] nativeGetAll(long nativePtr);
}<|MERGE_RESOLUTION|>--- conflicted
+++ resolved
@@ -132,20 +132,11 @@
      * @return the set of all classes in this Realm or no RealmObject classes can be saved in the Realm.
      */
     public Set<RealmObjectSchema> getAll() {
-<<<<<<< HEAD
         if (realm == null) {
             long[] ptrs = nativeGetAll(nativePtr);
             Set<RealmObjectSchema> schemas = new LinkedHashSet<>(ptrs.length);
             for (int i = 0; i < ptrs.length; i++) {
                 schemas.add(new RealmObjectSchema(ptrs[i]));
-=======
-        int tableCount = (int) realm.sharedRealm.size();
-        Set<RealmObjectSchema> schemas = new LinkedHashSet<>(tableCount);
-        for (int i = 0; i < tableCount; i++) {
-            String tableName = realm.sharedRealm.getTableName(i);
-            if (!Table.isModelTable(tableName)) {
-                continue;
->>>>>>> 4397969a
             }
             return schemas;
         } else {

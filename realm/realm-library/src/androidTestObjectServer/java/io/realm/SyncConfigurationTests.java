--- conflicted
+++ resolved
@@ -458,19 +458,11 @@
         SyncUser user1 = createNamedTestUser("user1");
         SyncUser user2 = createNamedTestUser("user2");
         String sharedUrl = "realm://ros.realm.io/42/default";
-<<<<<<< HEAD
         SyncConfiguration config1 = user1.createConfiguration(sharedUrl)
                 .modules(new StringOnlyModule())
                 .build();
         Realm realm1 = Realm.getInstance(config1);
         SyncConfiguration config2 = user2.createConfiguration(sharedUrl)
-=======
-        SyncConfiguration config1 = new SyncConfiguration.Builder(user1, sharedUrl)
-                .modules(new StringOnlyModule())
-                .build();
-        Realm realm1 = Realm.getInstance(config1);
-        SyncConfiguration config2 = new SyncConfiguration.Builder(user2, sharedUrl)
->>>>>>> 3e5a7dd8
                 .modules(new StringOnlyModule())
                 .build();
         Realm realm2 = null;
@@ -502,11 +494,12 @@
     }
 
     @Test
-<<<<<<< HEAD
     public void getDefaultConfiguration_isFullySynchronized() {
         SyncUser user = SyncTestUtils.createTestUser();
         SyncConfiguration config = user.getDefaultConfiguration();
-=======
+    }
+
+    @Test
     public void automatic_isFullySynchronized() {
         SyncUser user = SyncTestUtils.createTestUser();
 
@@ -514,7 +507,6 @@
         assertFalse(config.isFullySynchronizedRealm());
 
         config = SyncConfiguration.automatic(user);
->>>>>>> 3e5a7dd8
         assertFalse(config.isFullySynchronizedRealm());
     }
 

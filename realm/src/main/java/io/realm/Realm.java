--- conflicted
+++ resolved
@@ -39,16 +39,12 @@
 import java.lang.reflect.InvocationTargetException;
 import java.util.ArrayList;
 import java.util.Arrays;
+import java.util.Collection;
 import java.util.HashMap;
-<<<<<<< HEAD
-=======
-import java.util.HashSet;
 import java.util.Iterator;
->>>>>>> 3aa50b62
 import java.util.List;
 import java.util.Map;
 import java.util.Scanner;
-import java.util.Set;
 import java.util.concurrent.ConcurrentHashMap;
 import java.util.concurrent.atomic.AtomicInteger;
 
@@ -67,6 +63,7 @@
 import io.realm.internal.android.DebugAndroidLogger;
 import io.realm.internal.android.ReleaseAndroidLogger;
 import io.realm.internal.log.RealmLog;
+import io.realm.internal.migration.SetVersionNumberMigration;
 import io.realm.internal.modules.FilterableMediator;
 
 
@@ -125,7 +122,6 @@
  */
 public final class Realm implements Closeable {
     public static final String DEFAULT_REALM_NAME = "default.realm";
-    private static final String TABLE_PREFIX = "class_";
 
     protected static final ThreadLocal<Map<String, Realm>> realmsCache = new ThreadLocal<Map<String, Realm>>() {
         @SuppressLint("UseSparseArrays")
@@ -147,14 +143,9 @@
     private static final int REALM_CHANGED = 14930352; // Hopefully it won't clash with other message IDs.
     protected static final Map<Handler, String> handlers = new ConcurrentHashMap<Handler, String>();
 
-<<<<<<< HEAD
     private static RealmConfiguration defaultConfiguration;
 
     private static final String APT_NOT_EXECUTED_MESSAGE = "Annotation processor may not have been executed.";
-=======
-    // Maps ids to a boolean set to true if the Realm is open. This is only needed by deleteRealmFile
-    private static final Map<String, AtomicInteger> openRealms = new ConcurrentHashMap<String, AtomicInteger>();
->>>>>>> 3aa50b62
     private static final String INCORRECT_THREAD_MESSAGE = "Realm access from incorrect thread. Realm objects can only be accessed on the thread they where created.";
     private static final String CLOSED_REALM_MESSAGE = "This Realm instance has already been closed, making it unusable.";
     private static final String DIFFERENT_KEY_MESSAGE = "Wrong key used to decrypt Realm.";
@@ -168,25 +159,10 @@
     private final String canonicalPath;
     private SharedGroup sharedGroup;
     private final ImplicitTransaction transaction;
-<<<<<<< HEAD
-    private final RealmJson realmJson = getRealmJson();
-    private final Map<Class<?>, String> simpleClassNames = new HashMap<Class<?>, String>(); // Map between original class and their class name
-    private final Map<String, Class<?>> generatedClasses = new HashMap<String, Class<?>>(); // Map between generated class names and their implementation
-    private final Map<Class<?>, Constructor> constructors = new HashMap<Class<?>, Constructor>();
-    private final Map<Class<?>, Method> initTableMethods = new HashMap<Class<?>, Method>();
-    private final Map<Class<?>, Method> insertOrUpdateMethods = new HashMap<Class<?>, Method>();
-    private final Map<Class<?>, Constructor> generatedConstructors = new HashMap<Class<?>, Constructor>();
-
-    // Maps classes to the name of the proxied class. Examples: Dog.class -> Dog, DogRealmProxy -> Dog
-    private final Map<Class<?>, String> proxiedClassNames = new HashMap<Class<?>, String>();
-    private final List<RealmChangeListener> changeListeners = new ArrayList<RealmChangeListener>();
-    private final Map<Class<?>, Table> tables = new HashMap<Class<?>, Table>();
-=======
 
     private final List<WeakReference<RealmChangeListener>> changeListeners = new ArrayList<WeakReference<RealmChangeListener>>();
     private static RealmProxyMediator proxyMediator = getDefaultMediator();
 
->>>>>>> 3aa50b62
     private static final long UNVERSIONED = -1;
 
     final ColumnIndices columnIndices = new ColumnIndices();
@@ -565,11 +541,13 @@
             } else {
                 migrateRealm(config);
             }
+
             return createAndValidate(config, true, autoRefresh);
         }
     }
 
     private static synchronized Realm createAndValidate(RealmConfiguration config, boolean validateSchema, boolean autoRefresh) {
+        setSchema(config.getSchema());
         byte[] key = config.getEncryptionKey();
         String canonicalPath = config.getPath();
         Map<String, Integer> localRefCount = referenceCount.get();
@@ -577,6 +555,14 @@
         if (references == null) {
             references = 0;
         }
+        if (references == 0) {
+            AtomicInteger counter = openRealms.get(canonicalPath);
+            if (counter == null) {
+                if (config.shouldDeleteRealmBeforeOpening()) {
+                    deleteRealm(config);
+                }
+            }
+        }
         Map<String, Realm> realms = realmsCache.get();
         Realm realm = realms.get(canonicalPath);
         if (realm != null) {
@@ -593,18 +579,6 @@
         realms.put(canonicalPath, realm);
         realmsCache.set(realms);
         localRefCount.put(canonicalPath, references + 1);
-
-        // Check versions of Realm
-        long currentVersion = realm.getVersion();
-        long requiredVersion = config.getSchemaVersion();
-        if (currentVersion != UNVERSIONED && currentVersion < requiredVersion) {
-            realm.close();
-            throw new RealmMigrationNeededException(canonicalPath, String.format("Realm on disc need to migrate from v%s to v%s", currentVersion, requiredVersion));
-        }
-        if (currentVersion != UNVERSIONED && requiredVersion < currentVersion) {
-            realm.close();
-            throw new IllegalArgumentException(String.format(canonicalPath, "Realm on disc is newer than the one specified: v%s vs. v%s", currentVersion, requiredVersion));
-		}
 
         // Increment global reference counter
         if (references == 0) {
@@ -616,6 +590,18 @@
             }
         }
 
+        // Check versions of Realm
+        long currentVersion = realm.getVersion();
+        long requiredVersion = config.getSchemaVersion();
+        if (currentVersion != UNVERSIONED && currentVersion < requiredVersion && validateSchema) {
+            realm.close();
+            throw new RealmMigrationNeededException(canonicalPath, String.format("Realm on disc need to migrate from v%s to v%s", currentVersion, requiredVersion));
+        }
+        if (currentVersion != UNVERSIONED && requiredVersion < currentVersion && validateSchema) {
+            realm.close();
+            throw new IllegalArgumentException(String.format("Realm on disc is newer than the one specified: v%s vs. v%s", currentVersion, requiredVersion));
+		}
+
         // Initialize Realm schema if needed
         if (validateSchema) {
             try {
@@ -630,41 +616,7 @@
     }
 
     @SuppressWarnings("unchecked")
-<<<<<<< HEAD
     private static void initializeRealm(Realm realm, RealmConfiguration config) {
-        Class<?> validationClass;
-        try {
-            validationClass = Class.forName("io.realm.ValidationList");
-        } catch (ClassNotFoundException e) {
-            throw new RealmException("Could not find the generated ValidationList class: " + APT_NOT_EXECUTED_MESSAGE);
-        }
-        Method getProxyClassesMethod;
-        try {
-            getProxyClassesMethod = validationClass.getMethod("getProxyClasses");
-        } catch (NoSuchMethodException e) {
-            throw new RealmException("Could not find the getProxyClasses method in the ValidationList class: " + APT_NOT_EXECUTED_MESSAGE);
-        }
-        List<String> proxyClasses;
-        try {
-            proxyClasses = (List<String>) getProxyClassesMethod.invoke(null);
-        } catch (IllegalAccessException e) {
-            throw new RealmException("Could not execute the getProxyClasses method in the ValidationList class: " + APT_NOT_EXECUTED_MESSAGE);
-        } catch (InvocationTargetException e) {
-            throw new RealmException("An exception was thrown in the getProxyClasses method in the ValidationList class: " + APT_NOT_EXECUTED_MESSAGE);
-        }
-
-        // Custom schema overrides any schema already defined
-        Set<Class<? extends RealmObject>> customSpec = config.getSchema();
-        if (customSpec.size() > 0) {
-            proxyClasses = new ArrayList<String>();
-            for (Class<? extends RealmObject> clazz : customSpec) {
-                proxyClasses.add(clazz.getName());
-            }
-        }
-
-=======
-    private static void initializeRealm(Realm realm) {
->>>>>>> 3aa50b62
         long version = realm.getVersion();
         boolean commitNeeded = false;
         try {
@@ -673,25 +625,7 @@
                 commitNeeded = true;
                 realm.setVersion(config.getSchemaVersion());
             }
-<<<<<<< HEAD
-            for (String className : proxyClasses) {
-                String[] splitted = className.split("\\.");
-                String modelClassName = splitted[splitted.length - 1];
-                String generatedClassName = getProxyClassName(modelClassName);
-
-                // Verify that there is a proxy class for each supported model class
-                Class<?> generatedClass;
-                try {
-                    generatedClass = Class.forName(generatedClassName);
-                } catch (ClassNotFoundException e) {
-                    throw new RealmException("Could not find the generated " + generatedClassName + " class: " + APT_NOT_EXECUTED_MESSAGE);
-                }
-=======
-
             for (Class<? extends RealmObject> modelClass : proxyMediator.getModelClasses()) {
-                String modelClassName = modelClass.getSimpleName();
->>>>>>> 3aa50b62
-
                 // Create and validate table
                 if (version == UNVERSIONED) {
                     proxyMediator.createTable(modelClass, realm.transaction);
@@ -1266,13 +1200,8 @@
      * @throws java.lang.IllegalArgumentException if a field name does not exist.
      */
     public <E extends RealmObject> RealmResults<E> allObjectsSorted(Class<E> clazz, String fieldName1,
-<<<<<<< HEAD
-                                                                    boolean sortAscending1, String fieldName2,
+                                                               boolean sortAscending1, String fieldName2,
                                                                     boolean sortAscending2) {
-=======
-                                                               boolean sortAscending1, String fieldName2,
-                                                               boolean sortAscending2) {
->>>>>>> 3aa50b62
         return allObjectsSorted(clazz, new String[]{fieldName1, fieldName2}, new boolean[]{sortAscending1,
                 sortAscending2});
     }
@@ -1597,14 +1526,36 @@
      * @param configuration
      */
     public static synchronized void migrateRealm(RealmConfiguration configuration) {
+        if (configuration.getMigration() == null) {
+            migrateRealm(configuration, new SetVersionNumberMigration(configuration.getSchemaVersion()));
+        } else {
+            migrateRealm(configuration, configuration.getMigration());
+        }
+    }
+
+    /**
+     * Manually trigger a migration on a RealmMigration.
+     *
+     * @param configuration {@link RealmConfiguration}
+     * @param migration {@link RealmMigration} to run on the Realm.
+     */
+    public static void migrateRealm(RealmConfiguration configuration, RealmMigration migration) {
+        if (migration == null) {
+            return;
+        }
+
         Realm realm = Realm.createAndValidate(configuration, false, Looper.myLooper() != null);
         realm.beginTransaction();
-        realm.setVersion(configuration.getMigration().execute(realm, realm.getVersion()));
+        realm.setVersion(migration.execute(realm, realm.getVersion()));
         realm.commitTransaction();
         realm.close();
 
         realmsCache.remove();
     }
+
+
+
+
 
     /**
      * Deprecated: Use {@link #deleteRealm(RealmConfiguration)} instead.
@@ -1658,10 +1609,10 @@
         }
 
         List<File> filesToDelete = Arrays.asList(new File(configuration.getPath()),
-                new File(configuration.getRealmDir(), configuration.getRealmFileName() + ".lock"),
-                new File(configuration.getRealmDir(), configuration.getRealmFileName() + ".lock_a"),
-                new File(configuration.getRealmDir(), configuration.getRealmFileName() + ".lock_b"),
-                new File(configuration.getRealmDir(), configuration.getRealmFileName() + ".log"));
+                new File(configuration.getRealmFolder(), configuration.getRealmFileName() + ".lock"),
+                new File(configuration.getRealmFolder(), configuration.getRealmFileName() + ".lock_a"),
+                new File(configuration.getRealmFolder(), configuration.getRealmFileName() + ".lock_b"),
+                new File(configuration.getRealmFolder(), configuration.getRealmFileName() + ".log"));
         for (File fileToDelete : filesToDelete) {
             if (fileToDelete.exists()) {
                 boolean deleteResult = fileToDelete.delete();
@@ -1711,11 +1662,8 @@
      *
      * @param context an Android {@link android.content.Context}
      * @return true if successful, false if any file operation failed
-<<<<<<< HEAD
-=======
      *
      * @throws java.lang.IllegalStateException if trying to compact a Realm that is already open.
->>>>>>> 3aa50b62
      */
     @Deprecated
     public static boolean compactRealmFile(Context context) {
@@ -1733,20 +1681,17 @@
      *
      * @param configuration a {@link RealmConfiguration} pointing to a Realm file.
      * @return true if successful, false if any file operation failed
-<<<<<<< HEAD
-=======
      *
      * @throws java.lang.IllegalStateException if trying to compact a Realm that is already open.
->>>>>>> 3aa50b62
      */
     public static boolean compactRealm(RealmConfiguration configuration) {
         if (configuration.getEncryptionKey() != null) {
             throw new IllegalArgumentException("Cannot currently compact an encrypted Realm.");
         }
 
-        File realmFile = new File(configuration.getRealmDir(), configuration.getRealmFileName());
-        String canonicalPath = getCanonicalPath(realmFile);
-        if (openRealms.get(canonicalPath).get() > 0) {
+        String canonicalPath = configuration.getPath();
+        AtomicInteger openInstances = openRealms.get(canonicalPath);
+        if (openInstances != null && openInstances.get() > 0) {
             throw new IllegalStateException("Cannot compact an open Realm");
         }
         SharedGroup sharedGroup = null;
@@ -1772,8 +1717,6 @@
         return canonicalPath;
     }
 
-<<<<<<< HEAD
-=======
     /**
      * Override the standard behavior of all classes extended RealmObject being part of the schema.
      * Use this method to define the schema as only the classes given here.
@@ -1783,18 +1726,16 @@
      * If {@code null} is given as parameter, the Schema is reset to use all known classes.
      *
      */
-    @SafeVarargs
-    static void setSchema(Class<? extends RealmObject>... schemaClass) {
-        if (schemaClass != null) {
+    private static void setSchema(Collection<Class<? extends RealmObject>> classes) {
+        if (classes != null && classes.size() > 0) {
             // Filter default schema
-            proxyMediator = new FilterableMediator(getDefaultMediator(), Arrays.asList(schemaClass));
+            proxyMediator = new FilterableMediator(getDefaultMediator(), classes);
         } else if (proxyMediator instanceof FilterableMediator) {
             // else reset filter if needed
             proxyMediator = ((FilterableMediator) proxyMediator).getOriginalMediator();
         }
     }
 
->>>>>>> 3aa50b62
     static String getCanonicalPath(File realmFile) {
         try {
             return realmFile.getCanonicalPath();
